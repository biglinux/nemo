--- conflicted
+++ resolved
@@ -626,21 +626,11 @@
         } else {
             pathbar_root_button = path_bar->button_list;
         }
-<<<<<<< HEAD
+
+        /* Count down the path chain towards the end. */
         gtk_widget_get_preferred_size (BUTTON_DATA (pathbar_root_button->data)->button,
                                        NULL, &child_requisition);
-=======
-
-        need_sliders = TRUE;
-        /* To see how much space we have, and how many buttons we can display.
-         * We start at the first button, count forward until hit the new
-         * button, then count backwards.
-         */
-        /* Count down the path chain towards the end. */
-        gtk_widget_get_preferred_size (BUTTON_DATA (first_button->data)->button,
-                                                NULL, &child_requisition);
         button_count = 1;
->>>>>>> e586e6ab
         width = child_requisition.width;
 
         /* Count down the path chain towards the end. */
@@ -654,13 +644,11 @@
 
             if (width + child_requisition.width + slider_space > allocation->width) {
                 reached_end = TRUE;
-<<<<<<< HEAD
-=======
                 if (button_count == 1) {
                     /* Display two Buttons if they fit shrinked */
                     gtk_widget_get_preferred_size (child, &child_requisition_min, NULL);
                     width_min = child_requisition_min.width;
-                    gtk_widget_get_preferred_size (BUTTON_DATA (first_button->data)->button, &child_requisition_min, NULL);
+                    gtk_widget_get_preferred_size (BUTTON_DATA (pathbar_root_button->data)->button, &child_requisition_min, NULL);
                     width_min += child_requisition_min.width;  
                     if (width_min <= largest_width) {
                         button_count++;
@@ -674,28 +662,18 @@
                         }
                     }
                 }
->>>>>>> e586e6ab
             } else {
                 width += child_requisition.width;
             }
             list = list->prev;
         }
 
-<<<<<<< HEAD
         /* Finally, we walk up, seeing how many of the previous buttons we can add*/
         while (pathbar_root_button->next && ! reached_end) {
             if (pathbar_root_button == path_bar->fake_root) {
                 break;
             }
             child = BUTTON_DATA (pathbar_root_button->next->data)->button;
-=======
-        /* Finally, we walk up, seeing how many of the previous buttons we can add */
-        while (first_button->next && ! reached_end) {
-            if (first_button == path_bar->fake_root) {
-                break;
-            }
-            child = BUTTON_DATA (first_button->next->data)->button;
->>>>>>> e586e6ab
             gtk_widget_get_preferred_size (child, NULL, &child_requisition);
 
             if (width + child_requisition.width + slider_space > allocation->width) {
@@ -703,11 +681,11 @@
                 if (button_count == 1) {
             	    gtk_widget_get_preferred_size (child, &child_requisition_min, NULL);
             	    width_min = child_requisition_min.width;
-            	    gtk_widget_get_preferred_size (BUTTON_DATA (first_button->data)->button, &child_requisition_min, NULL);
+            	    gtk_widget_get_preferred_size (BUTTON_DATA (pathbar_root_button->data)->button, &child_requisition_min, NULL);
             	    width_min += child_requisition_min.width;           
             	    if (width_min <= largest_width) {
                         // Two shinked buttons fit 
-                        first_button = first_button->next;
+                        pathbar_root_button = pathbar_root_button->next;
                         button_count++;
                         largest_width /= 2;
                         if (width < largest_width) {
@@ -721,12 +699,8 @@
                 } 
             } else {
                 width += child_requisition.width;
-<<<<<<< HEAD
                 pathbar_root_button = pathbar_root_button->next;
-=======
-                first_button = first_button->next;
                 button_count++; 
->>>>>>> e586e6ab
             }
         }
     }
@@ -749,17 +723,7 @@
         }
     }
 
-<<<<<<< HEAD
-    /* Determine the largest possible allocation size */
-    largest_width = allocation->width;
-    if (need_sliders) {
-        largest_width -= path_bar->slider_width * 2;
-    }
-
     for (list = pathbar_root_button; list; list = list->prev) {
-=======
-    for (list = first_button; list; list = list->prev) {
->>>>>>> e586e6ab
         child = BUTTON_DATA (list->data)->button;
         gtk_widget_get_preferred_size (child,
                                         NULL, &child_requisition);
@@ -769,12 +733,7 @@
         if (direction == GTK_TEXT_DIR_RTL) {
             child_allocation.x -= child_allocation.width;
         }
-<<<<<<< HEAD
     	/* Check to see if we've don't have any more space to allocate buttons */
-=======
-        
-        /* Check to see if we've don't have any more space to allocate buttons */
->>>>>>> e586e6ab
         if (need_sliders && direction == GTK_TEXT_DIR_RTL) {
             if (child_allocation.x - path_bar->slider_width < allocation->x) {
                 break;
@@ -1232,7 +1191,7 @@
     /* We have space_available extra space that's not being used.  We
      * need space_needed space to make the button fit.  So we walk down
      * from the end, removing buttons until we get all the space we
-     * need. */
+     * need */
     while ((space_available < space_needed) && (up_button != down_button)) {
         gtk_widget_get_allocation (BUTTON_DATA (up_button->data)->button, &up_button_allocation);
         space_available += up_button_allocation.width;
