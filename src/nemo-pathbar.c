--- conflicted
+++ resolved
@@ -82,29 +82,6 @@
 
 struct _ButtonData
 {
-<<<<<<< HEAD
-        GtkWidget *button;
-        GtkWidget *pre_padding;
-        ButtonType type;
-        char *dir_name;
-        GFile *path;
-	NemoFile *file;
-	unsigned int file_changed_signal_id;
-
-	/* custom icon */ 
-	GdkPixbuf *custom_icon;
-
-	char *xdg_icon;
-
-	/* flag to indicate its the base folder in the URI */
-	gboolean is_base_dir;
-
-	GtkWidget *image;
-	GtkWidget *label;
-	GtkWidget *alignment;
-	guint ignore_changes : 1;
-	guint fake_root : 1;
-=======
     GtkWidget *button;
     ButtonType type;
     char *dir_name;
@@ -125,7 +102,6 @@
     GtkWidget *alignment;
     guint ignore_changes : 1;
     guint fake_root : 1;
->>>>>>> 917b5047
 };
 
 G_DEFINE_TYPE (NemoPathBar, nemo_path_bar,
@@ -155,29 +131,6 @@
 get_slider_button (NemoPathBar  *path_bar,
            GtkArrowType arrow_type)
 {
-<<<<<<< HEAD
-	GtkWidget *button;
-	GtkWidget *arrow;
-	gtk_widget_push_composite_child ();
-
-	button = gtk_button_new ();
-	gtk_button_set_focus_on_click (GTK_BUTTON (button), FALSE);
-	gtk_widget_add_events (button, GDK_SCROLL_MASK);
-
-	arrow = gtk_arrow_new (arrow_type, GTK_SHADOW_OUT);
-
-	GtkStyleContext *context = gtk_widget_get_style_context (GTK_WIDGET (arrow));
-
-	gtk_style_context_add_class (context, "nemo-big-arrow");
-
-	gtk_container_add (GTK_CONTAINER (button), arrow);
-	gtk_container_add (GTK_CONTAINER (path_bar), button);
-	gtk_widget_show_all (button);
-
-	gtk_widget_pop_composite_child ();
-
-	return button;
-=======
     GtkWidget *button;
     gtk_widget_push_composite_child ();
 
@@ -191,7 +144,6 @@
     gtk_widget_pop_composite_child ();
 
     return button;
->>>>>>> 917b5047
 }
 
 static void
@@ -483,31 +435,6 @@
                        gint      *minimum,
                        gint      *natural)
 {
-<<<<<<< HEAD
-	ButtonData *button_data;
-	NemoPathBar *path_bar;
-	GList *list;
-	gint child_height;
-	gint height;
-	gint child_min, child_nat;
-
-	path_bar = NEMO_PATH_BAR (widget);
-
-	*minimum = *natural = 0;
-	height = 0;
-
-	for (list = path_bar->button_list; list; list = list->next) {
-		button_data = BUTTON_DATA (list->data);
-		gtk_widget_get_preferred_width (button_data->button, &child_min, &child_nat);
-		gtk_widget_get_preferred_height (button_data->button, &child_height, NULL);
-		height = MAX (height, child_height);
-		*minimum = MAX (*minimum, child_min);
-		*natural = MAX (*natural, child_nat);
-	}
-	path_bar->slider_width = MIN (height * 2 / 3 + 10, height + 10);
-	*minimum += (path_bar->spacing + path_bar->slider_width) * 2;
-	*natural += (path_bar->spacing + path_bar->slider_width) * 2;
-=======
     ButtonData *button_data;
     NemoPathBar *path_bar;
     GList *list;
@@ -522,33 +449,15 @@
 
     for (list = path_bar->button_list; list; list = list->next) {
         button_data = BUTTON_DATA (list->data);
-        //set_label_size_request (button_data);
-
         gtk_widget_get_preferred_width (button_data->button, &child_min, &child_nat);
         gtk_widget_get_preferred_height (button_data->button, &child_height, NULL);
         height = MAX (height, child_height);
-
-        if (button_data->type == NORMAL_BUTTON) {
-            /* Use 2*Height as button width because of ellipsized label.  */
-            child_min = MAX (child_min, child_height * 2);
-            child_nat = MAX (child_min, child_height * 2);
-        }
-
         *minimum = MAX (*minimum, child_min);
         *natural = MAX (*natural, child_nat);
     }
-
-    /* Add space for slider, if we have more than one path */
-    /* Theoretically, the slider could be bigger than the other button.  But we're
-     * not going to worry about that now.
-     */
     path_bar->slider_width = MIN (height * 2 / 3 + 5, height);
-
-    if (path_bar->button_list && path_bar->button_list->next != NULL) {
-        *minimum += path_bar->slider_width * 2;
-        *natural += path_bar->slider_width * 2;
-    }
->>>>>>> 917b5047
+    *minimum += path_bar->slider_width * 2;
+    *natural += path_bar->slider_width * 2;
 }
 
 static void
@@ -578,27 +487,8 @@
 static void
 nemo_path_bar_update_slider_buttons (NemoPathBar *path_bar)
 {
-<<<<<<< HEAD
-	if (path_bar->button_list) {
-                	
-		GtkWidget *button;
-
-		button = BUTTON_DATA (path_bar->button_list->data)->button;
-   		if (gtk_widget_get_child_visible (button)) {
-			gtk_widget_set_sensitive (path_bar->down_slider_button, FALSE);
-		} else {
-			gtk_widget_set_sensitive (path_bar->down_slider_button, TRUE);
-		}
-		button = BUTTON_DATA (g_list_last (path_bar->button_list)->data)->button;
-		if (gtk_widget_get_child_visible (button)) {
-			gtk_widget_set_sensitive (path_bar->up_slider_button, FALSE);
- 		} else {
-			gtk_widget_set_sensitive (path_bar->up_slider_button, TRUE);
-		}
-	}
-=======
     if (path_bar->button_list) {
-                    
+
         GtkWidget *button;
 
         button = BUTTON_DATA (path_bar->button_list->data)->button;
@@ -614,7 +504,6 @@
             gtk_widget_set_sensitive (path_bar->up_slider_button, TRUE);
         }
     }
->>>>>>> 917b5047
 }
 
 static void
@@ -657,53 +546,11 @@
 nemo_path_bar_size_allocate (GtkWidget     *widget,
                      GtkAllocation *allocation)
 {
-<<<<<<< HEAD
-	GtkWidget *child;
-	NemoPathBar *path_bar;
-	GtkTextDirection direction;
-	GtkAllocation child_allocation;
-	GList *list, *pathbar_root_button;
-	gint width;
-	gint largest_width;
-	gboolean need_sliders;
-	gint up_slider_offset;
-	gint down_slider_offset;
-	GtkRequisition child_requisition;
-	GtkAllocation widget_allocation;
-
-	need_sliders = FALSE;
-	up_slider_offset = 0;
-	down_slider_offset = 0;
-	path_bar = NEMO_PATH_BAR (widget);
-    allocation->y += 3;
-    allocation->height -= 6;
-
-	gtk_widget_set_allocation (widget, allocation);
-
-	if (gtk_widget_get_realized (widget)) {
-		gdk_window_move_resize (path_bar->event_window,
-					allocation->x, allocation->y,
-					allocation->width, allocation->height);
-	}
-
-	/* No path is set so we don't have to allocate anything. */
-	if (path_bar->button_list == NULL) {
-		return;
-	}
-	direction = gtk_widget_get_direction (widget);
-
-  	/* First, we check to see if we need the scrollbars. */
-	nemo_pathbar_button_get_preferred_size (BUTTON_DATA (path_bar->button_list->data)->button,
-                                            &child_requisition, allocation->height);
-    gint offset = rintf ((float) allocation->height / PATHBAR_BUTTON_OFFSET_FACTOR + 4);
-
-    width = child_requisition.width;
-=======
     GtkWidget *child;
     NemoPathBar *path_bar;
     GtkTextDirection direction;
     GtkAllocation child_allocation;
-    GList *list, *first_button;
+    GList *list, *pathbar_root_button;
     gint width;
     gint largest_width;
     gboolean need_sliders;
@@ -731,16 +578,9 @@
     }
     direction = gtk_widget_get_direction (widget);
 
-    /* First, we check to see if we need the scrollbars. */
-    if (path_bar->fake_root) {
-        width = path_bar->slider_width;
-    } else {
-        width = 0;
-    }
     gtk_widget_get_preferred_size (BUTTON_DATA (path_bar->button_list->data)->button,
                        NULL, &child_requisition);
-    width += child_requisition.width;
->>>>>>> 917b5047
+    width = child_requisition.width;
 
     for (list = path_bar->button_list->next; list; list = list->next) {
         child = BUTTON_DATA (list->data)->button;
@@ -749,7 +589,7 @@
         width += child_requisition.width;
 
         if (list == path_bar->fake_root) {
-			width += path_bar->spacing + path_bar->slider_width;
+			width += path_bar->slider_width;
             break;
         }
     }
@@ -764,58 +604,25 @@
         gboolean reached_end;
         gint slider_space;
         reached_end = FALSE;
-<<<<<<< HEAD
 		need_sliders = TRUE;
-        slider_space = 2 * (path_bar->spacing + path_bar->slider_width);
-=======
         slider_space = 2 * path_bar->slider_width;
->>>>>>> 917b5047
-
-		/* To see how much space we have, and how many buttons we can display.
-		 * We start at the first button, count forward until hit the new
-		 * button, then count backwards.
-		 */
-
-<<<<<<< HEAD
+
+        /* To see how much space we have, and how many buttons we can display.
+         * We start at the first button, count forward until hit the new
+         * button, then count backwards.
+         */
+
 		/* First assume, we can only display one button */
 		if (path_bar->scrolled_root_button) {
 			pathbar_root_button = path_bar->scrolled_root_button;
 		} else {
 			pathbar_root_button = path_bar->button_list;
 		}
-		nemo_pathbar_button_get_preferred_size (BUTTON_DATA (pathbar_root_button->data)->button,
-												&child_requisition, allocation->height);
+		gtk_widget_get_preferred_size (BUTTON_DATA (pathbar_root_button->data)->button,
+                                                NULL, &child_requisition);
 		width = child_requisition.width;
-=======
-        need_sliders = TRUE;
-            /* To see how much space we have, and how many buttons we can display.
-            * We start at the first button, count forward until hit the new
-            * button, then count backwards.
-            */
-            /* Count down the path chain towards the end. */
-        gtk_widget_get_preferred_size (BUTTON_DATA (first_button->data)->button,
-                                                NULL, &child_requisition);
-        width = child_requisition.width;
-        list = first_button->prev;
-        while (list && !reached_end) {
-            child = BUTTON_DATA (list->data)->button;
-            gtk_widget_get_preferred_size (child, NULL, &child_requisition);
-
-            if (width + child_requisition.width + slider_space > allocation->width) {
-                reached_end = TRUE;
-            } else {
-                if (list == path_bar->fake_root) {
-                    break;
-                } else {
-                    width += child_requisition.width;
-                }
-            }
-            list = list->prev;
-        }
->>>>>>> 917b5047
-
-
-<<<<<<< HEAD
+
+
 		/* Count down the path chain towards the end. */
 		list = pathbar_root_button->prev;
 		while (list && !reached_end) {
@@ -823,12 +630,12 @@
 				break;
 			}
 			child = BUTTON_DATA (list->data)->button;
-			nemo_pathbar_button_get_preferred_size (child, &child_requisition, allocation->height);
-
-			if (width + child_requisition.width + path_bar->spacing + slider_space > allocation->width) {
+			gtk_widget_get_preferred_size (child, NULL, &child_requisition);
+
+			if (width + child_requisition.width + slider_space > allocation->width) {
 				reached_end = TRUE;
 			} else {
-				width += child_requisition.width + path_bar->spacing;
+				width += child_requisition.width;
 			}
 			list = list->prev;
 		}
@@ -839,33 +646,16 @@
 				break;
 			}
 			child = BUTTON_DATA (pathbar_root_button->next->data)->button;
-			nemo_pathbar_button_get_preferred_size (child, &child_requisition, allocation->height);
-
-			if (width + child_requisition.width + path_bar->spacing + slider_space > allocation->width) {
+			gtk_widget_get_preferred_size (child, NULL, &child_requisition);
+
+			if (width + child_requisition.width + slider_space > allocation->width) {
 				reached_end = TRUE;
 			} else {
-				width += child_requisition.width + path_bar->spacing;
+				width += child_requisition.width;
 				pathbar_root_button = pathbar_root_button->next;
 			}
 		}
 	}
-=======
-        while (first_button->next && ! reached_end) {
-            child = BUTTON_DATA (first_button->next->data)->button;
-            gtk_widget_get_preferred_size (child, NULL, &child_requisition);
-
-            if (width + child_requisition.width + slider_space > allocation->width) {
-                reached_end = TRUE;
-            } else {
-                width += child_requisition.width;
-                if (first_button == path_bar->fake_root) {
-                    break;
-                }
-                first_button = first_button->next;
-            }
-        }
-    }
->>>>>>> 917b5047
 
     /* Now, we allocate space to the buttons */
     child_allocation.y = allocation->y;
@@ -878,19 +668,11 @@
             up_slider_offset = allocation->width - path_bar->slider_width;
         }
     } else {
-<<<<<<< HEAD
-		child_allocation.x = allocation->x;
-		if (need_sliders || path_bar->fake_root) {
-			up_slider_offset = 0;
-			child_allocation.x += (path_bar->spacing + path_bar->slider_width);
-		}
-=======
-            child_allocation.x = allocation->x;
-            if (need_sliders || path_bar->fake_root) {
-                up_slider_offset = 0;
-                child_allocation.x += path_bar->slider_width;
-            }
->>>>>>> 917b5047
+        child_allocation.x = allocation->x;
+        if (need_sliders || path_bar->fake_root) {
+            up_slider_offset = 0;
+            child_allocation.x += path_bar->slider_width;
+        }
     }
 
     /* Determine the largest possible allocation size */
@@ -899,12 +681,7 @@
         largest_width -= path_bar->slider_width * 2;
     }
 
-<<<<<<< HEAD
-    gboolean first_element = TRUE;
     for (list = pathbar_root_button; list; list = list->prev) {
-=======
-    for (list = first_button; list; list = list->prev) {
->>>>>>> 917b5047
         child = BUTTON_DATA (list->data)->button;
         gtk_widget_get_preferred_size (child,
                                         NULL, &child_requisition);
@@ -945,15 +722,10 @@
         gtk_widget_set_child_visible (child, FALSE);
         list = list->prev;
     }
-<<<<<<< HEAD
     for (list = pathbar_root_button->next; list; list = list->next) {
-        gtk_widget_set_child_visible (BUTTON_DATA (list->data)->button, FALSE);
-=======
-    for (list = first_button->next; list; list = list->next) {
         child = BUTTON_DATA (list->data)->button;
         needs_reorder |= gtk_widget_get_child_visible (child) == TRUE;
         gtk_widget_set_child_visible (child, FALSE);
->>>>>>> 917b5047
     }
 
     if (need_sliders || path_bar->fake_root) {
@@ -1321,103 +1093,41 @@
 static void
 nemo_path_bar_scroll_down (NemoPathBar *path_bar)
 {
-<<<<<<< HEAD
-	GList *list;
-	GList *down_button;
-	GList *up_button;
-	gint space_available;
-	gint space_needed;
-	GtkTextDirection direction;
-	GtkAllocation down_button_allocation, up_button_allocation,
-	    slider_allocation, next_button_allocation;
-
-	down_button = NULL;
-	up_button = NULL;
-
-	if (path_bar->ignore_click) {
-		path_bar->ignore_click = FALSE;
-		return;
-	}
-
-	gtk_widget_queue_resize (GTK_WIDGET (path_bar));
-
-	direction = gtk_widget_get_direction (GTK_WIDGET (path_bar));
-  
-	/* We find the button at the 'down' end, the non visible subfolder of
-	 * a visible folder, that we have to make visible */
-	for (list = path_bar->button_list; list; list = list->next) {
-		if (list->next && gtk_widget_get_child_visible (BUTTON_DATA (list->next->data)->button)) {
-			down_button = list;
-			break;
-		}
-	}
-=======
     GList *list;
     GList *down_button;
     GList *up_button;
     gint space_available;
     gint space_needed;
     GtkTextDirection direction;
-    GtkAllocation allocation, button_allocation, slider_allocation;
+    GtkAllocation allocation, down_button_allocation, up_button_allocation,
+                  slider_allocation;
 
     down_button = NULL;
     up_button = NULL;
 
     if (path_bar->ignore_click) {
-            path_bar->ignore_click = FALSE;
-            return;   
+        path_bar->ignore_click = FALSE;
+        return;
     }
 
     gtk_widget_queue_resize (GTK_WIDGET (path_bar));
 
     direction = gtk_widget_get_direction (GTK_WIDGET (path_bar));
 
-    /* We find the button at the 'down' end that we have to make */
-    /* visible */
+    /* We find the button at the 'down' end, the non visible subfolder of
+     * a visible folder, that we have to make visible */
     for (list = path_bar->button_list; list; list = list->next) {
         if (list->next && gtk_widget_get_child_visible (BUTTON_DATA (list->next->data)->button)) {
             down_button = list;
             break;
         }
     }
->>>>>>> 917b5047
 
     if (down_button == NULL) {
         return;
     }
   
-<<<<<<< HEAD
-	/* Find the last visible button on the 'up' end */
-	for (list = g_list_last (path_bar->button_list); list; list = list->prev) {
-		if (gtk_widget_get_child_visible (BUTTON_DATA (list->data)->button)) {
-		up_button = list;
-			break;
-		}
-	}
-
-	gtk_widget_get_allocation (BUTTON_DATA (down_button->data)->button, &down_button_allocation);
-	gtk_widget_get_allocation (BUTTON_DATA (down_button->data)->button, &next_button_allocation);
-	gtk_widget_get_allocation (path_bar->down_slider_button, &slider_allocation);
-
-	space_needed = down_button_allocation.width + path_bar->spacing;
-	if (direction == GTK_TEXT_DIR_RTL) {
-		space_available = next_button_allocation.x - (slider_allocation.x + slider_allocation.width);
-	} else {
-		space_available = slider_allocation.x - (next_button_allocation.x + next_button_allocation.width) ;
-	}
-
-	/* We have space_available extra space that's not being used.  We
-	 * need space_needed space to make the button fit.  So we walk down
-	 * from the end, removing buttons until we get all the space we
-	 * need. */
-	while ((space_available < space_needed) && (up_button != NULL)) {
-		gtk_widget_get_allocation (BUTTON_DATA (up_button->data)->button, &up_button_allocation);
-		up_button = up_button->prev;
-		path_bar->scrolled_root_button = up_button;
-		space_available += up_button_allocation.width + path_bar->spacing;
-	}
-=======
-        /* Find the last visible button on the 'up' end */
+    /* Find the last visible button on the 'up' end */
     for (list = g_list_last (path_bar->button_list); list; list = list->prev) {
         if (gtk_widget_get_child_visible (BUTTON_DATA (list->data)->button)) {
             up_button = list;
@@ -1425,11 +1135,11 @@
         }
     }
 
-    gtk_widget_get_allocation (BUTTON_DATA (down_button->data)->button, &button_allocation);
+    gtk_widget_get_allocation (BUTTON_DATA (down_button->data)->button, &down_button_allocation);
     gtk_widget_get_allocation (GTK_WIDGET (path_bar), &allocation);
     gtk_widget_get_allocation (path_bar->down_slider_button, &slider_allocation);
 
-    space_needed = button_allocation.width;
+    space_needed = down_button_allocation.width;
     if (direction == GTK_TEXT_DIR_RTL) {
         space_available = slider_allocation.x - allocation.x;
     } else {
@@ -1437,92 +1147,44 @@
     }
 
     /* We have space_available extra space that's not being used.  We
-    * need space_needed space to make the button fit.  So we walk down
-    * from the end, removing buttons until we get all the space we
-    * need. */
-    gtk_widget_get_allocation (BUTTON_DATA (up_button->data)->button, &button_allocation);
+     * need space_needed space to make the button fit.  So we walk down
+     * from the end, removing buttons until we get all the space we
+     * need. */
     while ((space_available < space_needed) && (up_button != NULL)) {
-        space_available += button_allocation.width;
+        gtk_widget_get_allocation (BUTTON_DATA (up_button->data)->button, &up_button_allocation);
+        space_available += up_button_allocation.width;
         up_button = up_button->prev;
-        path_bar->first_scrolled_button = up_button;
-    }
->>>>>>> 917b5047
+        path_bar->scrolled_root_button = up_button;
+    }
 }
 
 static void
 nemo_path_bar_scroll_up (NemoPathBar *path_bar)
 {
-<<<<<<< HEAD
-	GList *list;
-
-	if (path_bar->ignore_click) {
-		path_bar->ignore_click = FALSE;
-		return;   
-	}
-
-	gtk_widget_queue_resize (GTK_WIDGET (path_bar));
-
-	/* scroll in parent folder direction */
-	for (list = g_list_last (path_bar->button_list); list; list = list->prev) {
-		if (list->prev && gtk_widget_get_child_visible (BUTTON_DATA (list->prev->data)->button)) {
-			if (list->prev == path_bar->fake_root) {
-					path_bar->fake_root = NULL;
-			}
-			path_bar->scrolled_root_button = list;
-			return;
-		}
-	}
-=======
     GList *list;
 
     if (path_bar->ignore_click) {
-            path_bar->ignore_click = FALSE;
-            return;   
+        path_bar->ignore_click = FALSE;
+        return;   
     }
 
     gtk_widget_queue_resize (GTK_WIDGET (path_bar));
 
+    /* scroll in parent folder direction */
     for (list = g_list_last (path_bar->button_list); list; list = list->prev) {
         if (list->prev && gtk_widget_get_child_visible (BUTTON_DATA (list->prev->data)->button)) {
             if (list->prev == path_bar->fake_root) {
                 path_bar->fake_root = NULL;
             }
-            path_bar->first_scrolled_button = list;
+            path_bar->scrolled_root_button = list;
             return;
         }
     }
->>>>>>> 917b5047
 }
 
 static gboolean
 nemo_path_bar_scroll_timeout (NemoPathBar *path_bar)
 {
-<<<<<<< HEAD
-	gboolean retval = FALSE;
-
-	if (path_bar->timer) {
-		if (gtk_widget_has_focus (path_bar->up_slider_button)) {
-			nemo_path_bar_scroll_up (path_bar);
-		} else {
-			if (gtk_widget_has_focus (path_bar->down_slider_button)) {
-				nemo_path_bar_scroll_down (path_bar);
-			}
-		}
-		if (path_bar->need_timer) {
-			path_bar->need_timer = FALSE;
-			g_source_remove (path_bar->timer);
-
-	  		path_bar->timer = g_timeout_add (SCROLL_TIMEOUT,
-				   			 (GSourceFunc)nemo_path_bar_scroll_timeout,
-				   			 path_bar);
-	  
-		} else {
-			retval = TRUE;
-		}
-	}
-
-	return retval;
-=======
     gboolean retval = FALSE;
 
     if (path_bar->timer) {
@@ -1535,6 +1197,7 @@
         }
         if (path_bar->need_timer) {
             path_bar->need_timer = FALSE;
+            g_source_remove (path_bar->timer);
 
             path_bar->timer = g_timeout_add (SCROLL_TIMEOUT,
                              (GSourceFunc)nemo_path_bar_scroll_timeout,
@@ -1546,7 +1209,6 @@
     }
 
     return retval;
->>>>>>> 917b5047
 }
 
 static void 
@@ -1665,19 +1327,11 @@
 void
 nemo_path_bar_clear_buttons (NemoPathBar *path_bar)
 {
-<<<<<<< HEAD
-	while (path_bar->button_list != NULL) {
-		gtk_container_remove (GTK_CONTAINER (path_bar), BUTTON_DATA (path_bar->button_list->data)->button);
-	}
-	path_bar->scrolled_root_button = NULL;
-	path_bar->fake_root = NULL;
-=======
     while (path_bar->button_list != NULL) {
         gtk_container_remove (GTK_CONTAINER (path_bar), BUTTON_DATA (path_bar->button_list->data)->button);
     }
-    path_bar->first_scrolled_button = NULL;
+    path_bar->scrolled_root_button = NULL;
     path_bar->fake_root = NULL;
->>>>>>> 917b5047
 }
 
 static void
@@ -1777,39 +1431,6 @@
 static void
 set_label_padding_size (ButtonData *button_data)
 {
-<<<<<<< HEAD
-	NemoIconInfo *icon_info;
-	GdkPixbuf *pixbuf;
-	const gchar *dir_name = get_dir_name (button_data);
-
-	if (button_data->label != NULL) {
-		gtk_label_set_text (GTK_LABEL (button_data->label), dir_name);
-	}
-
-	if (button_data->image != NULL) {
-		if (button_data->custom_icon) {
-			gtk_image_set_from_pixbuf (GTK_IMAGE (button_data->image), button_data->custom_icon);  
-			gtk_widget_show (GTK_WIDGET (button_data->image));
-		} else {
-			icon_info = get_type_icon_info (button_data);
-
-			pixbuf = NULL;
-
-			if (icon_info != NULL) {
-				pixbuf = nemo_icon_info_get_pixbuf_at_size (icon_info, NEMO_PATH_BAR_ICON_SIZE);
-				g_object_unref (icon_info);
-			}
-
-			if (pixbuf != NULL) {
-				gtk_image_set_from_pixbuf (GTK_IMAGE (button_data->image), pixbuf);
-				gtk_widget_show (GTK_WIDGET (button_data->image));
-				g_object_unref (pixbuf);
-			} else {
-				gtk_widget_hide (GTK_WIDGET (button_data->image));
-			}
-		}
-	}
-=======
     const gchar *dir_name = get_dir_name (button_data);
     PangoLayout *layout;
     gint width, height, bold_width, bold_height;
@@ -1885,7 +1506,6 @@
         }
     }
 
->>>>>>> 917b5047
 }
 
 static void
@@ -1910,73 +1530,6 @@
 static gboolean
 setup_file_path_mounted_mount (GFile *location, ButtonData *button_data, gint scale)
 {
-<<<<<<< HEAD
-	GVolumeMonitor *volume_monitor;
-	GList *mounts, *l;
-	GMount *mount;
-	gboolean result;
-	GIcon *icon;
-	NemoIconInfo *info;
-	GFile *root, *default_location;
-
-	result = FALSE;
-	volume_monitor = g_volume_monitor_get ();
-	mounts = g_volume_monitor_get_mounts (volume_monitor);
-	for (l = mounts; l != NULL; l = l->next) {
-		mount = l->data;
-		if (g_mount_is_shadowed (mount)) {
-			continue;
-		}
-		if (result) {
-			continue;
-		}
-		root = g_mount_get_root (mount);
-		if (g_file_equal (location, root)) {
-			result = TRUE;
-			/* set mount specific details in button_data */
-			if (button_data) {
-				icon = g_mount_get_icon (mount);
-				if (icon == NULL) {
-					icon = g_themed_icon_new (NEMO_ICON_FOLDER);
-				}
-				info = nemo_icon_info_lookup (icon, NEMO_PATH_BAR_ICON_SIZE);
-				g_object_unref (icon);
-				button_data->custom_icon = nemo_icon_info_get_pixbuf_at_size (info, NEMO_PATH_BAR_ICON_SIZE);
-				g_object_unref (info);
-				button_data->dir_name = g_mount_get_name (mount);
-				button_data->type = MOUNT_BUTTON;
-				button_data->fake_root = TRUE;
-			}
-			g_object_unref (root);
-			break;
-		}
-		default_location = g_mount_get_default_location (mount);
-		if (!g_file_equal (default_location, root) &&
-		    g_file_equal (location, default_location)) {
-			result = TRUE;
-			/* set mount specific details in button_data */
-			if (button_data) {
-				icon = g_mount_get_icon (mount);
-				if (icon == NULL) {
-					icon = g_themed_icon_new (NEMO_ICON_FOLDER);
-				}
-				info = nemo_icon_info_lookup (icon, NEMO_PATH_BAR_ICON_SIZE);
-				g_object_unref (icon);
-				button_data->custom_icon = nemo_icon_info_get_pixbuf_at_size (info, NEMO_PATH_BAR_ICON_SIZE);
-				g_object_unref (info);
-				button_data->type = DEFAULT_LOCATION_BUTTON;
-				button_data->fake_root = TRUE;
-			}
-			g_object_unref (default_location);
-			g_object_unref (root);
-			break;
-		}
-		g_object_unref (default_location);
-		g_object_unref (root);
-	}
-	g_list_free_full (mounts, g_object_unref);
-	return result;
-=======
     GVolumeMonitor *volume_monitor;
     GList *mounts, *l;
     GMount *mount;
@@ -2042,7 +1595,6 @@
     }
     g_list_free_full (mounts, g_object_unref);
     return result;
->>>>>>> 917b5047
 }
 
 static void
@@ -2278,75 +1830,6 @@
     button_data->image = gtk_image_new ();
 
     switch (button_data->type) {
-<<<<<<< HEAD
-            case ROOT_BUTTON:
-            case HOME_BUTTON:
-                    gtk_box_pack_start (GTK_BOX (child), button_data->image, FALSE, FALSE, 1);
-                    break;
-            case DESKTOP_BUTTON:
-            case MOUNT_BUTTON:
-            case DEFAULT_LOCATION_BUTTON:
-                    button_data->label = gtk_label_new (NULL);
-                    button_data->alignment = gtk_alignment_new (0.5, 0.5, 1.0, 1.0);
-                    gtk_container_add (GTK_CONTAINER (button_data->alignment), button_data->label);
-                    gtk_box_pack_start (GTK_BOX (child), button_data->image, FALSE, FALSE, 1);
-                    gtk_box_pack_start (GTK_BOX (child), button_data->alignment, FALSE, FALSE, 1);
-                    break;
-            case XDG_BUTTON:
-                    button_data->label = gtk_label_new (NULL);
-                    button_data->alignment = gtk_alignment_new (0.5, 0.5, 1.0, 1.0);
-                    gtk_container_add (GTK_CONTAINER (button_data->alignment), button_data->label);
-                    gtk_box_pack_start (GTK_BOX (child), button_data->image, FALSE, FALSE, 1);
-                    gtk_box_pack_start (GTK_BOX (child), button_data->alignment, FALSE, FALSE, 1);
-                    button_data->is_base_dir = base_dir;
-                    break;
-            case NORMAL_BUTTON:
-            default:
-                    button_data->label = gtk_label_new (NULL);
-                    button_data->alignment = gtk_alignment_new (0.5, 0.5, 1.0, 1.0);
-                    gtk_container_add (GTK_CONTAINER (button_data->alignment), button_data->label);
-                    gtk_box_pack_start (GTK_BOX (child), button_data->image, FALSE, FALSE, 1);
-                    gtk_box_pack_start (GTK_BOX (child), button_data->alignment, FALSE, FALSE, 1);
-                    button_data->is_base_dir = base_dir;
-    }
-    gtk_box_pack_start (GTK_BOX (child), get_padding_widget(2), FALSE, FALSE, 0);
-
-	if (button_data->label != NULL) {
-		gtk_label_set_ellipsize (GTK_LABEL (button_data->label), PANGO_ELLIPSIZE_MIDDLE);
-	}
-
-	if (button_data->path == NULL) {
-        	button_data->path = g_object_ref (path);
-	}
-	if (button_data->dir_name == NULL) {
-		button_data->dir_name = nemo_file_get_display_name (file);
-	}
-	if (button_data->file == NULL) {
-		button_data->file = nemo_file_ref (file);
-		nemo_file_monitor_add (button_data->file, button_data,
-					   NEMO_FILE_ATTRIBUTES_FOR_ICON);
-		button_data->file_changed_signal_id =
-			g_signal_connect (button_data->file, "changed",
-					  G_CALLBACK (button_data_file_changed),
-					  button_data);
-	}
-			  
-        gtk_container_add (GTK_CONTAINER (button_data->button), child);
-        gtk_widget_show_all (button_data->button);
-
-        nemo_path_bar_update_button_state (button_data, current_dir);
-
-        g_signal_connect (button_data->button, "clicked", G_CALLBACK (button_clicked_cb), button_data);
-        g_object_weak_ref (G_OBJECT (button_data->button), (GWeakNotify) button_data_free, button_data);
-
-	setup_button_drag_source (button_data);
-
-	nemo_drag_slot_proxy_init (button_data->button, button_data->file, NULL);
-
-	g_object_unref (path);
-
-	return button_data;
-=======
         case ROOT_BUTTON:
             child = button_data->image;
             button_data->label = NULL;
@@ -2405,7 +1888,6 @@
     g_object_unref (path);
 
     return button_data;
->>>>>>> 917b5047
 }
 
 static gboolean
@@ -2424,54 +1906,6 @@
         *current_button_data = NULL;
     }
 
-<<<<<<< HEAD
-	for (list = path_bar->button_list; list; list = list->next) {
-		ButtonData *button_data;
-
-		button_data = list->data;
-		if (g_file_equal (location, button_data->path)) {
-			current_path = list;
-
-			if (current_button_data) {
-				*current_button_data = button_data;
-			}
-			break;
-		}
-		if (list == path_bar->fake_root) {
-			need_new_fake_root = TRUE;
-		}
-	}
-
-	if (current_path) {
-
-		if (need_new_fake_root) {
-			path_bar->fake_root = NULL;
-	  		for (list = current_path; list; list = list->next) {
-				ButtonData *button_data;
-
-				button_data = list->data;
-				if (list->prev != NULL &&
-				    button_data->fake_root) {
-					path_bar->fake_root = list;
-					break;
-				}
-	 		}
-		}
-
-		for (list = path_bar->button_list; list; list = list->next) {
-
-			nemo_path_bar_update_button_state (BUTTON_DATA (list->data),
-							       (list == current_path) ? TRUE : FALSE);
-		}
-
-		if (!gtk_widget_get_child_visible (BUTTON_DATA (current_path->data)->button)) {
-			path_bar->scrolled_root_button = current_path;
-	  		gtk_widget_queue_resize (GTK_WIDGET (path_bar));
-		}
-		return TRUE;
-	}
-	return FALSE;
-=======
     for (list = path_bar->button_list; list; list = list->next) {
         ButtonData *button_data;
 
@@ -2511,13 +1945,12 @@
         }
 
         if (!gtk_widget_get_child_visible (BUTTON_DATA (current_path->data)->button)) {
-            path_bar->first_scrolled_button = current_path;
+            path_bar->scrolled_root_button = current_path;
             gtk_widget_queue_resize (GTK_WIDGET (path_bar));
         }
         return TRUE;
     }
     return FALSE;
->>>>>>> 917b5047
 }
 
 static gboolean
@@ -2609,13 +2042,8 @@
         path_bar->current_path = g_object_ref (file_path);
         path_bar->current_button_data = button_data;
 
-<<<<<<< HEAD
-		return TRUE;
-	}
-=======
         return TRUE;
     }
->>>>>>> 917b5047
 
     return nemo_path_bar_update_path (path_bar, file_path, TRUE);
 }
