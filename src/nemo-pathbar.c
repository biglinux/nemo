--- conflicted
+++ resolved
@@ -68,11 +68,6 @@
 #define NEMO_PATH_BAR_ICON_SIZE 16
 #define NEMO_PATH_BAR_BUTTON_MAX_WIDTH 250
 
-<<<<<<< HEAD
-typedef struct {
-=======
-typedef struct _ButtonData ButtonData;
-
 /*
  * Content of pathbar->button_list:
  *       <- next                      previous ->
@@ -83,9 +78,7 @@
  *                                scrolled_root_button
  */
 
-struct _ButtonData
-{
->>>>>>> f21a2888
+typedef struct {
     GtkWidget *button;
     ButtonType type;
     char *dir_name;
@@ -109,6 +102,8 @@
 } ButtonData;
 
 struct _NemoPathBarDetails {
+	GtkContainer parent;
+
 	GdkWindow *event_window;
  
 	GFile *root_path;
@@ -128,13 +123,14 @@
 	gpointer current_button_data;
 
 	GList *button_list;
-	GList *first_scrolled_button;
+	GList *scrolled_root_button;
 	GList *fake_root;
 	GtkWidget *up_slider_button;
 	GtkWidget *down_slider_button;
 	guint settings_signal_id;
 	gint icon_size;
 	gint16 slider_width;
+	gint16 spacing;
 	gint16 button_offset;
 	guint timer;
 	guint slider_visible : 1;
@@ -495,23 +491,9 @@
         *minimum = MAX (*minimum, child_min);
         *natural = MAX (*natural, child_nat);
     }
-<<<<<<< HEAD
-
-    /* Add space for slider, if we have more than one path */
-    /* Theoretically, the slider could be bigger than the other button.  But we're
-     * not going to worry about that now.
-     */
     path_bar->priv->slider_width = MIN (height * 2 / 3 + 5, height);
-
-    if (path_bar->priv->button_list && path_bar->priv->button_list->next != NULL) {
-        *minimum += path_bar->priv->slider_width * 2;
-        *natural += path_bar->priv->slider_width * 2;
-    }
-=======
-    path_bar->slider_width = MIN (height * 2 / 3 + 5, height);
-    *minimum += path_bar->slider_width * 2;
-    *natural += path_bar->slider_width * 2;
->>>>>>> f21a2888
+    *minimum += path_bar->priv->slider_width * 2;
+    *natural += path_bar->priv->slider_width * 2;
 }
 
 static void
@@ -540,34 +522,21 @@
 static void
 nemo_path_bar_update_slider_buttons (NemoPathBar *path_bar)
 {
-<<<<<<< HEAD
     if (path_bar->priv->button_list) {
-                    
-=======
-    if (path_bar->button_list) {
-
->>>>>>> f21a2888
+
         GtkWidget *button;
 
         button = BUTTON_DATA (path_bar->priv->button_list->data)->button;
         if (gtk_widget_get_child_visible (button)) {
-<<<<<<< HEAD
             gtk_widget_set_sensitive (path_bar->priv->down_slider_button, FALSE);
-=======
-            gtk_widget_set_sensitive (path_bar->down_slider_button, FALSE);
             nemo_path_bar_stop_scrolling (path_bar); 
->>>>>>> f21a2888
         } else {
             gtk_widget_set_sensitive (path_bar->priv->down_slider_button, TRUE);
         }
         button = BUTTON_DATA (g_list_last (path_bar->priv->button_list)->data)->button;
         if (gtk_widget_get_child_visible (button)) {
-<<<<<<< HEAD
             gtk_widget_set_sensitive (path_bar->priv->up_slider_button, FALSE);
-=======
-            gtk_widget_set_sensitive (path_bar->up_slider_button, FALSE);
             nemo_path_bar_stop_scrolling (path_bar);
->>>>>>> f21a2888
         } else {
             gtk_widget_set_sensitive (path_bar->priv->up_slider_button, TRUE);
         }
@@ -644,26 +613,12 @@
     }
 
     /* No path is set so we don't have to allocate anything. */
-<<<<<<< HEAD
     if (path_bar->priv->button_list == NULL) {
-=======
-    if (path_bar->button_list == NULL) {
->>>>>>> f21a2888
         return;
     }
     direction = gtk_widget_get_direction (widget);
 
-<<<<<<< HEAD
-    /* First, we check to see if we need the scrollbars. */
-    if (path_bar->priv->fake_root) {
-        width = path_bar->priv->slider_width;
-    } else {
-        width = 0;
-    }
     gtk_widget_get_preferred_size (BUTTON_DATA (path_bar->priv->button_list->data)->button,
-=======
-    gtk_widget_get_preferred_size (BUTTON_DATA (path_bar->button_list->data)->button,
->>>>>>> f21a2888
                        NULL, &child_requisition);
     width = child_requisition.width;
 
@@ -673,12 +628,8 @@
                        NULL, &child_requisition);
         width += child_requisition.width;
 
-<<<<<<< HEAD
         if (list == path_bar->priv->fake_root) {
-=======
-        if (list == path_bar->fake_root) {
-            width += path_bar->slider_width;
->>>>>>> f21a2888
+            width += path_bar->priv->slider_width;
             break;
         }
     }
@@ -686,49 +637,29 @@
     largest_width = allocation->width;
 
     if (width <= allocation->width) {
-<<<<<<< HEAD
         if (path_bar->priv->fake_root) {
-            first_button = path_bar->priv->fake_root;
+            pathbar_root_button = path_bar->priv->fake_root;
         } else {
-            first_button = g_list_last (path_bar->priv->button_list);
-=======
-        if (path_bar->fake_root) {
-            pathbar_root_button = path_bar->fake_root;
-        } else {
-            pathbar_root_button = g_list_last (path_bar->button_list);
->>>>>>> f21a2888
+            pathbar_root_button = g_list_last (path_bar->priv->button_list);
         }
     } else {
         gboolean reached_end;
         gint slider_space;
         reached_end = FALSE;
-<<<<<<< HEAD
+		need_sliders = TRUE;
         slider_space = 2 * path_bar->priv->slider_width;
         largest_width -= slider_space;
 
-        if (path_bar->priv->first_scrolled_button) {
-            first_button = path_bar->priv->first_scrolled_button;
-        } else {
-            first_button = path_bar->priv->button_list;
-        }
-
-        need_sliders = TRUE;
-=======
-		need_sliders = TRUE;
-        slider_space = 2 * path_bar->slider_width;
-        largest_width -= slider_space;
-
->>>>>>> f21a2888
         /* To see how much space we have, and how many buttons we can display.
          * We start at the first button, count forward until hit the new
          * button, then count backwards.
          */
 
         /* First assume, we can only display one button */
-        if (path_bar->scrolled_root_button) {
-            pathbar_root_button = path_bar->scrolled_root_button;
+        if (path_bar->priv->scrolled_root_button) {
+            pathbar_root_button = path_bar->priv->scrolled_root_button;
         } else {
-            pathbar_root_button = path_bar->button_list;
+            pathbar_root_button = path_bar->priv->button_list;
         }
 
         /* Count down the path chain towards the end. */
@@ -772,15 +703,9 @@
             list = list->prev;
         }
 
-<<<<<<< HEAD
-        /* Finally, we walk up, seeing how many of the previous buttons we can add */
-        while (first_button->next && ! reached_end) {
-            if (first_button == path_bar->priv->fake_root) {
-=======
         /* Finally, we walk up, seeing how many of the previous buttons we can add*/
         while (pathbar_root_button->next && ! reached_end) {
-            if (pathbar_root_button == path_bar->fake_root) {
->>>>>>> f21a2888
+            if (pathbar_root_button == path_bar->priv->fake_root) {
                 break;
             }
             child = BUTTON_DATA (pathbar_root_button->next->data)->button;
@@ -826,19 +751,11 @@
             up_slider_offset = allocation->width - path_bar->priv->slider_width;
         }
     } else {
-<<<<<<< HEAD
-            child_allocation.x = allocation->x;
-            if (need_sliders || path_bar->priv->fake_root) {
-                up_slider_offset = 0;
-                child_allocation.x += (path_bar->priv->slider_width);
-            }
-=======
         child_allocation.x = allocation->x;
-        if (need_sliders || path_bar->fake_root) {
+        if (need_sliders || path_bar->priv->fake_root) {
             up_slider_offset = 0;
-            child_allocation.x += path_bar->slider_width;
-        }
->>>>>>> f21a2888
+            child_allocation.x += path_bar->priv->slider_width;
+        }
     }
 
     for (list = pathbar_root_button; list; list = list->prev) {
@@ -884,7 +801,7 @@
     } 
     
     if (BUTTON_DATA (pathbar_root_button->data)->fake_root) {
-        path_bar->fake_root = pathbar_root_button; 
+        path_bar->priv->fake_root = pathbar_root_button; 
     } 
 	
     for (list = pathbar_root_button->next; list; list = list->next) {
@@ -892,7 +809,7 @@
         needs_reorder |= gtk_widget_get_child_visible (child) == TRUE;
         gtk_widget_set_child_visible (child, FALSE);
         if (BUTTON_DATA (list->data)->fake_root) {
-            path_bar->fake_root = list; 
+            path_bar->priv->fake_root = list; 
         } 
     }
 
@@ -923,15 +840,10 @@
         gtk_widget_show_all (path_bar->priv->down_slider_button);
         nemo_path_bar_update_slider_buttons (path_bar);
     } else {
-<<<<<<< HEAD
         needs_reorder |= gtk_widget_get_child_visible (path_bar->priv->up_slider_button) == TRUE;
-        gtk_widget_set_child_visible (path_bar->priv->down_slider_button, FALSE);
-=======
-        needs_reorder |= gtk_widget_get_child_visible (path_bar->up_slider_button) == TRUE;
-        gtk_widget_set_child_visible (path_bar->down_slider_button, FALSE); 
-	/* Reset Scrolling to have the left most folder in focus when resizing again */ 	
-	path_bar->scrolled_root_button = NULL;
->>>>>>> f21a2888
+        gtk_widget_set_child_visible (path_bar->priv->down_slider_button, FALSE); 
+        /* Reset Scrolling to have the left most folder in focus when resizing again */ 	
+        path_bar->priv->scrolled_root_button = NULL;
     }
 
     if (needs_reorder) {
@@ -1281,49 +1193,32 @@
     down_button = NULL;
     up_button = NULL;
 
-<<<<<<< HEAD
     if (path_bar->priv->ignore_click) {
-            path_bar->priv->ignore_click = FALSE;
-            return;   
-=======
-    if (path_bar->ignore_click) {
-        path_bar->ignore_click = FALSE;
+        path_bar->priv->ignore_click = FALSE;
         return;
->>>>>>> f21a2888
     }
 
     gtk_widget_queue_resize (GTK_WIDGET (path_bar));
 
     direction = gtk_widget_get_direction (GTK_WIDGET (path_bar));
 
-<<<<<<< HEAD
-    /* We find the button at the 'down' end that we have to make */
-    /* visible */
-    for (list = path_bar->priv->button_list; list; list = list->next) {
-=======
     /* We find the button at the 'down' end, the non visible subfolder of
      * a visible folder, that we have to make visible */
-    for (list = path_bar->button_list; list; list = list->next) {
->>>>>>> f21a2888
+    for (list = path_bar->priv->button_list; list; list = list->next) {
         if (list->next && gtk_widget_get_child_visible (BUTTON_DATA (list->next->data)->button)) {
             down_button = list;
             break;
         }
     }
 
-    if (down_button == NULL || down_button == path_bar->button_list) {
+    if (down_button == NULL || down_button == path_bar->priv->button_list) {
 	/* No Button visible or we scroll back to curren folder reset scrolling */  
-	path_bar->scrolled_root_button = NULL; 
+	path_bar->priv->scrolled_root_button = NULL; 
         return;
     }
   
-<<<<<<< HEAD
-        /* Find the last visible button on the 'up' end */
+    /* Find the last visible button on the 'up' end */
     for (list = g_list_last (path_bar->priv->button_list); list; list = list->prev) {
-=======
-    /* Find the last visible button on the 'up' end */
-    for (list = g_list_last (path_bar->button_list); list; list = list->prev) {
->>>>>>> f21a2888
         if (gtk_widget_get_child_visible (BUTTON_DATA (list->data)->button)) {
             up_button = list;
             break;
@@ -1349,11 +1244,7 @@
         gtk_widget_get_allocation (BUTTON_DATA (up_button->data)->button, &up_button_allocation);
         space_available += up_button_allocation.width;
         up_button = up_button->prev;
-<<<<<<< HEAD
-        path_bar->priv->first_scrolled_button = up_button;
-=======
-        path_bar->scrolled_root_button = up_button;
->>>>>>> f21a2888
+        path_bar->priv->scrolled_root_button = up_button;
     }
 }
 
@@ -1362,34 +1253,20 @@
 {
     GList *list;
 
-<<<<<<< HEAD
     if (path_bar->priv->ignore_click) {
-            path_bar->priv->ignore_click = FALSE;
-            return;   
-=======
-    if (path_bar->ignore_click) {
-        path_bar->ignore_click = FALSE;
+        path_bar->priv->ignore_click = FALSE;
         return;   
->>>>>>> f21a2888
     }
 
     gtk_widget_queue_resize (GTK_WIDGET (path_bar));
 
-<<<<<<< HEAD
+    /* scroll in parent folder direction */
     for (list = g_list_last (path_bar->priv->button_list); list; list = list->prev) {
-=======
-    /* scroll in parent folder direction */
-    for (list = g_list_last (path_bar->button_list); list; list = list->prev) {
->>>>>>> f21a2888
         if (list->prev && gtk_widget_get_child_visible (BUTTON_DATA (list->prev->data)->button)) {
             if (list->prev == path_bar->priv->fake_root) {
                 path_bar->priv->fake_root = NULL;
             }
-<<<<<<< HEAD
-            path_bar->priv->first_scrolled_button = list;
-=======
-            path_bar->scrolled_root_button = list;
->>>>>>> f21a2888
+            path_bar->priv->scrolled_root_button = list;
             return;
         }
     }
@@ -1403,22 +1280,12 @@
     if (path_bar->priv->timer) {
         if (gtk_widget_has_focus (path_bar->priv->up_slider_button)) {
             nemo_path_bar_scroll_up (path_bar);
-<<<<<<< HEAD
-        } else {
-            if (gtk_widget_has_focus (path_bar->priv->down_slider_button)) {
-                nemo_path_bar_scroll_down (path_bar);
-            }
+        } else if (gtk_widget_has_focus (path_bar->priv->down_slider_button)) {
+            nemo_path_bar_scroll_down (path_bar);
         }
         if (path_bar->priv->need_timer) {
             path_bar->priv->need_timer = FALSE;
-=======
-        } else if (gtk_widget_has_focus (path_bar->down_slider_button)) {
-            nemo_path_bar_scroll_down (path_bar);
-        }
-        if (path_bar->need_timer) {
-            path_bar->need_timer = FALSE;
-            g_source_remove (path_bar->timer);
->>>>>>> f21a2888
+            g_source_remove (path_bar->priv->timer);
 
             path_bar->priv->timer = g_timeout_add (SCROLL_TIMEOUT,
                                    (GSourceFunc)nemo_path_bar_scroll_timeout,
@@ -1435,17 +1302,10 @@
 static void 
 nemo_path_bar_stop_scrolling (NemoPathBar *path_bar)
 {
-<<<<<<< HEAD
     if (path_bar->priv->timer) {
-            g_source_remove (path_bar->priv->timer);
-            path_bar->priv->timer = 0;
-            path_bar->priv->need_timer = FALSE;
-=======
-    if (path_bar->timer) {
-        g_source_remove (path_bar->timer);
-        path_bar->timer = 0;
-        path_bar->need_timer = FALSE;
->>>>>>> f21a2888
+        g_source_remove (path_bar->priv->timer);
+        path_bar->priv->timer = 0;
+        path_bar->priv->need_timer = FALSE;
     }
 }
 
@@ -1466,15 +1326,8 @@
 
     if (widget == path_bar->priv->up_slider_button) {
         nemo_path_bar_scroll_up (path_bar);
-<<<<<<< HEAD
-    } else {
-        if (widget == path_bar->priv->down_slider_button) {
-                       nemo_path_bar_scroll_down (path_bar);
-        }
-=======
-    } else if (widget == path_bar->down_slider_button) {
+    } else if (widget == path_bar->priv->down_slider_button) {
         nemo_path_bar_scroll_down (path_bar);
->>>>>>> f21a2888
     }
 
     if (!path_bar->priv->timer) {
@@ -1556,13 +1409,8 @@
     while (path_bar->priv->button_list != NULL) {
         gtk_container_remove (GTK_CONTAINER (path_bar), BUTTON_DATA (path_bar->priv->button_list->data)->button);
     }
-<<<<<<< HEAD
-    path_bar->priv->first_scrolled_button = NULL;
+    path_bar->priv->scrolled_root_button = NULL;
     path_bar->priv->fake_root = NULL;
-=======
-    path_bar->scrolled_root_button = NULL;
-    path_bar->fake_root = NULL;
->>>>>>> f21a2888
 }
 
 static void
@@ -2176,11 +2024,7 @@
         }
 
         if (!gtk_widget_get_child_visible (BUTTON_DATA (current_path->data)->button)) {
-<<<<<<< HEAD
-            path_bar->priv->first_scrolled_button = current_path;
-=======
-            path_bar->scrolled_root_button = current_path;
->>>>>>> f21a2888
+            path_bar->priv->scrolled_root_button = current_path;
             gtk_widget_queue_resize (GTK_WIDGET (path_bar));
         }
         return TRUE;
@@ -2205,10 +2049,7 @@
     fake_root = NULL;
     result = TRUE;
     first_directory = TRUE;
-<<<<<<< HEAD
-=======
     last_directory;
->>>>>>> f21a2888
     new_buttons = NULL;
     current_button_data = NULL;
 
