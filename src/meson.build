--- conflicted
+++ resolved
@@ -104,11 +104,7 @@
 endif
 
 nemo_deps = [ cinnamon, gail, glib, gtk, math,
-<<<<<<< HEAD
-  egg, nemo_extension, nemo_private, xapp, jemalloc ]
-=======
-  egg, nemo_extension, nemo_private, xapp, vte ]
->>>>>>> a261d0cf
+  egg, nemo_extension, nemo_private, xapp, vte, jemalloc ]
 
 if exempi_enabled
   nemo_deps += exempi
